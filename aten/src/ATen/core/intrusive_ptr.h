--- conflicted
+++ resolved
@@ -5,10 +5,6 @@
 #include <c10/util/Exception.h>
 #include <atomic>
 #include <stdexcept>
-<<<<<<< HEAD
-#include <c10/util/C++17.h>
-=======
->>>>>>> ce0d3e9b
 
 namespace c10 {
 
