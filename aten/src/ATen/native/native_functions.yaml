--- conflicted
+++ resolved
@@ -1684,15 +1684,7 @@
   use_c10_dispatcher: unboxed_only
   dispatch:
     CPU: layer_norm_backward_cpu
-<<<<<<< HEAD
-
-- func: native_layer_norm_double_backward(Tensor? ggI, Tensor? ggW, Tensor? ggb, Tensor gO, Tensor input, Tensor mean, Tensor rstd, Tensor? weight, int M, int N, bool[3] output_mask) -> (Tensor, Tensor, Tensor)
-  use_c10_dispatcher: unboxed_only
-  dispatch:
-    CPU: layer_norm_double_backward_cpu
-=======
     CUDA: layer_norm_backward_cuda
->>>>>>> 2309b7f7
 
 - func: linear(Tensor input, Tensor weight, Tensor? bias=None) -> Tensor
   use_c10_dispatcher: unboxed_only
@@ -4072,32 +4064,20 @@
 # to(Device) must not exist because all constructors of Device also works for
 # TensorOptions. Otherwise, an ambiguity error is thrown.
 # See NOTE [ TensorOptions Constructors ].
-<<<<<<< HEAD
-- func: to.dtype_layout(Tensor self, *, ScalarType dtype, Layout layout, Device device, bool pin_memory=False, bool non_blocking=False, bool copy=False) -> Tensor
-  use_c10_dispatcher: unboxed_only
-=======
 - func: to.dtype_layout(Tensor self, *, ScalarType dtype, Layout layout, Device device, bool pin_memory=False, bool non_blocking=False, bool copy=False, MemoryFormat? memory_format=None) -> Tensor
->>>>>>> 2309b7f7
-  variants: method
-  device_guard: False
-  supports_named_tensor: True
-
-<<<<<<< HEAD
-- func: to.device(Tensor self, Device device, ScalarType dtype, bool non_blocking=False, bool copy=False) -> Tensor
-  use_c10_dispatcher: unboxed_only
-=======
+  use_c10_dispatcher: unboxed_only
+  variants: method
+  device_guard: False
+  supports_named_tensor: True
+
 - func: to.device(Tensor self, Device device, ScalarType dtype, bool non_blocking=False, bool copy=False, MemoryFormat? memory_format=None) -> Tensor
->>>>>>> 2309b7f7
-  variants: method
-  device_guard: False
-  supports_named_tensor: True
-
-<<<<<<< HEAD
-- func: to.dtype(Tensor self, ScalarType dtype, bool non_blocking=False, bool copy=False) -> Tensor
-  use_c10_dispatcher: unboxed_only
-=======
+  use_c10_dispatcher: unboxed_only
+  variants: method
+  device_guard: False
+  supports_named_tensor: True
+
 - func: to.dtype(Tensor self, ScalarType dtype, bool non_blocking=False, bool copy=False, MemoryFormat? memory_format=None) -> Tensor
->>>>>>> 2309b7f7
+  use_c10_dispatcher: unboxed_only
   variants: method
   device_guard: False
   supports_named_tensor: True
